--- conflicted
+++ resolved
@@ -103,7 +103,6 @@
       the following public endpoint for the ceph-radosgw:
 
       https://files.example.com:80/swift/v1
-<<<<<<< HEAD
   ceph-osd-replication-count:
     type: int
     default: 3
@@ -125,7 +124,6 @@
       this value which can be altered depending on how big you cluster is. Note
       that once a pool has been created, changes to this setting will be
       ignored.
-=======
   haproxy-server-timeout:
     type: int
     default:
@@ -149,5 +147,4 @@
     default:
     description: |
        Connect timeout configuration in ms for haproxy, used in HA
-       configurations. If not provided, default value of 5000ms is used.
->>>>>>> 25921bdf
+       configurations. If not provided, default value of 5000ms is used.