options:
  source:
    type: string
    default: cloud:precise-updates/folsom
    description: |
      Optional configuration to support use of additional sources such as:
      .
        - ppa:myteam/ppa
        - cloud:precise-proposed/folsom
        - http://my.archive.com/ubuntu main
      .
      The last option should be used in conjunction with the key configuration
      option.
      .
      Note that a minimum ceph version of 0.48.2 is required for use with this
      charm which is NOT provided by the packages in the main Ubuntu archive
      for precise.
  key:
    type: string
    default:
    description: |
      Key ID to import to the apt keyring to support use with arbitary source
      configuration from outside of Launchpad archives or PPA's.
  # Keystone integration
  operator-roles:
    default: "Member,Admin"
    type: string
    description: |
      Comma-separated list of Swift operator roles; used when integrating with
      OpenStack Keystone.
  region:
    default: RegionOne
    type: string
    description: |
      OpenStack region that the RADOS gateway supports; used when integrating with
      OpenStack Keystone.
  cache-size:
    default: 500
    type: int
    description: Number of keystone tokens to hold in local cache.
  revocation-check-interval:
    default: 600
    type: int
    description: Interval between revocation checks to keystone.
  use-syslog:
    type: boolean
    default: False
    description: |
      If set to True, supporting services will log to syslog.
  use-ceph-optimised-packages:
    type: boolean
    default: false
    description: |
        By default apache2 and libapache2-mod-fastcgi will be installed from the
        Ubuntu archives. This option allows for an alternate ceph.com install
        source which contains patched versions with added support for HTTP
        100-continue. See the following page for more info:

        http://ceph.com/docs/dumpling/radosgw/manual-install/#continue-support
<<<<<<< HEAD
  vip:
    type: string
    default:
    description: |
      Virtual IP(s) to use to front API services in HA configuration.
      .
      If multiple networks are being used, a VIP should be provided for each
      network, separated by spaces.
  ha-bindiface:
    type: string
    default: eth0
    description: |
      Default network interface on which HA cluster will bind to communication
      with the other members of the HA Cluster.
  ha-mcastport:
    type: int
    default: 5414
    description: |
      Default multicast port number that will be used to communicate between
      HA Cluster nodes.
=======
  use-embedded-webserver:
    type: boolean
    default: false
    description: |
      Newer versions of the Ceph RADOS Gateway support use of an embedded web
      container instead of Apache + mod-fastcgi, avoiding some of the nuances
      of using the stock mod-fastcgi packages from Ubuntu.
      .
      Enable this option to disable use of Apache and enable the embedded
      web container feature.
>>>>>>> db84c378
<|MERGE_RESOLUTION|>--- conflicted
+++ resolved
@@ -57,7 +57,16 @@
         100-continue. See the following page for more info:
 
         http://ceph.com/docs/dumpling/radosgw/manual-install/#continue-support
-<<<<<<< HEAD
+  use-embedded-webserver:
+    type: boolean
+    default: false
+    description: |
+      Newer versions of the Ceph RADOS Gateway support use of an embedded web
+      container instead of Apache + mod-fastcgi, avoiding some of the nuances
+      of using the stock mod-fastcgi packages from Ubuntu.
+      .
+      Enable this option to disable use of Apache and enable the embedded
+      web container feature.
   vip:
     type: string
     default:
@@ -77,16 +86,4 @@
     default: 5414
     description: |
       Default multicast port number that will be used to communicate between
-      HA Cluster nodes.
-=======
-  use-embedded-webserver:
-    type: boolean
-    default: false
-    description: |
-      Newer versions of the Ceph RADOS Gateway support use of an embedded web
-      container instead of Apache + mod-fastcgi, avoiding some of the nuances
-      of using the stock mod-fastcgi packages from Ubuntu.
-      .
-      Enable this option to disable use of Apache and enable the embedded
-      web container feature.
->>>>>>> db84c378
+      HA Cluster nodes.