#!/usr/bin/python

#
# Copyright 2012 Canonical Ltd.
#
# Authors:
#  James Page <james.page@ubuntu.com>
#

import shutil
import subprocess
import sys
import glob
import os
import ceph

from charmhelpers.core.hookenv import (
    relation_get,
    relation_ids,
    related_units,
    config,
    unit_get,
    open_port,
    relation_set,
    log,
    DEBUG,
<<<<<<< HEAD
=======
    WARNING,
>>>>>>> 25921bdf
    ERROR,
    Hooks, UnregisteredHookError,
    status_set,
)
from charmhelpers.fetch import (
    apt_update,
    apt_install,
    apt_purge,
    add_source,
)
from charmhelpers.core.host import (
    lsb_release,
    restart_on_change,
)
from utils import (
    render_template,
    enable_pocket,
    is_apache_24,
    CEPHRG_HA_RES,
    register_configs,
    REQUIRED_INTERFACES,
    check_optional_relations,
)
from charmhelpers.payload.execd import execd_preinstall
from charmhelpers.core.host import (
    cmp_pkgrevno,
    mkdir,
)

from charmhelpers.contrib.network.ip import (
    get_iface_for_address,
    get_netmask_for_address,
)
from charmhelpers.contrib.openstack.ip import (
    canonical_url,
    PUBLIC, INTERNAL, ADMIN,
)
from charmhelpers.contrib.openstack.utils import (
    set_os_workload_status,
)
from charmhelpers.contrib.storage.linux.ceph import (
    send_request_if_needed,
    is_request_complete,
)

hooks = Hooks()
CONFIGS = register_configs()


def install_www_scripts():
    for x in glob.glob('files/www/*'):
        shutil.copy(x, '/var/www/')


NSS_DIR = '/var/lib/ceph/nss'


def install_ceph_optimised_packages():
    """Inktank provides patched/optimised packages for HTTP 100-continue
    support that does has not yet been ported to upstream. These can
    optionally be installed from ceph.com archives.
    """
    prolog = "http://gitbuilder.ceph.com/"
    epilog = "-x86_64-basic/ref/master"
    rel = lsb_release()['DISTRIB_CODENAME']
    fastcgi_source = "%slibapache-mod-fastcgi-deb-%s%s" % (prolog, rel, epilog)
    apache_source = "%sapache2-deb-%s%s" % (prolog, rel, epilog)

    for source in [fastcgi_source, apache_source]:
        add_source(source, key='6EAEAE2203C3951A')


PACKAGES = [
    'radosgw',
    'ntp',
    'haproxy',
    'libnss3-tools',
    'python-keystoneclient',
    'python-six',  # Ensures correct version is installed for precise
                   # since python-keystoneclient does not pull in icehouse
                   # version
]

APACHE_PACKAGES = [
    'libapache2-mod-fastcgi',
    'apache2',
]


def install_packages():
    status_set('maintenance', 'Installing apt packages')
    add_source(config('source'), config('key'))
    if (config('use-ceph-optimised-packages') and
            not config('use-embedded-webserver')):
        install_ceph_optimised_packages()

    apt_update(fatal=True)
    apt_install(PACKAGES, fatal=True)
    if config('use-embedded-webserver'):
        apt_purge(APACHE_PACKAGES)
    else:
        apt_install(APACHE_PACKAGES, fatal=True)


@hooks.hook('install.real')
def install():
    status_set('maintenance', 'Executing pre-install')
    execd_preinstall()
    enable_pocket('multiverse')
    install_packages()
    os.makedirs(NSS_DIR)
    if not os.path.exists('/etc/ceph'):
        os.makedirs('/etc/ceph')


def emit_apacheconf():
    apachecontext = {
        "hostname": unit_get('private-address')
    }
    site_conf = '/etc/apache2/sites-available/rgw'
    if is_apache_24():
        site_conf = '/etc/apache2/sites-available/rgw.conf'
    with open(site_conf, 'w') as apacheconf:
        apacheconf.write(render_template('rgw', apachecontext))


def apache_sites():
    if is_apache_24():
        subprocess.check_call(['a2dissite', '000-default'])
    else:
        subprocess.check_call(['a2dissite', 'default'])
    subprocess.check_call(['a2ensite', 'rgw'])


def apache_modules():
    subprocess.check_call(['a2enmod', 'fastcgi'])
    subprocess.check_call(['a2enmod', 'rewrite'])


def apache_reload():
    subprocess.call(['service', 'apache2', 'reload'])


def apache_ports():
    shutil.copy('files/ports.conf', '/etc/apache2/ports.conf')


def setup_keystone_certs(unit=None, rid=None):
    """
    Get CA and signing certs from Keystone used to decrypt revoked token list.
    """
    import requests
    try:
        # Kilo and newer
        from keystoneclient.exceptions import ConnectionRefused
    except ImportError:
        # Juno and older
        from keystoneclient.exceptions import ConnectionError as \
            ConnectionRefused

    from keystoneclient.v2_0 import client

    certs_path = '/var/lib/ceph/nss'
    mkdir(certs_path)

    rdata = relation_get(unit=unit, rid=rid)
    auth_protocol = rdata.get('auth_protocol', 'http')

    required_keys = ['admin_token', 'auth_host', 'auth_port']
    settings = {}
    for key in required_keys:
        settings[key] = rdata.get(key)

    if not all(settings.values()):
        log("Missing relation settings (%s) - skipping cert setup" %
            (', '.join([k for k in settings.keys() if not settings[k]])),
            level=DEBUG)
        return

    auth_endpoint = "%s://%s:%s/v2.0" % (auth_protocol, settings['auth_host'],
                                         settings['auth_port'])
    keystone = client.Client(token=settings['admin_token'],
                             endpoint=auth_endpoint)

    # CA
    try:
        # Kilo and newer
        ca_cert = keystone.certificates.get_ca_certificate()
    except AttributeError:
        # Juno and older
        ca_cert = requests.request('GET', auth_endpoint +
                                   '/certificates/ca').text
    except ConnectionRefused:
        log("Error connecting to keystone - skipping ca/signing cert setup",
            level=WARNING)
        return

    if ca_cert:
        log("Updating ca cert from keystone", level=DEBUG)
        ca = os.path.join(certs_path, 'ca.pem')
        with open(ca, 'w') as fd:
            fd.write(ca_cert)

        out = subprocess.check_output(['openssl', 'x509', '-in', ca,
                                       '-pubkey'])
        p = subprocess.Popen(['certutil', '-d', certs_path, '-A', '-n', 'ca',
                              '-t', 'TCu,Cu,Tuw'], stdin=subprocess.PIPE)
        p.communicate(out)
    else:
        log("No ca cert available from keystone", level=DEBUG)

    # Signing cert
    try:
        # Kilo and newer
        signing_cert = keystone.certificates.get_signing_certificate()
    except AttributeError:
        # Juno and older
        signing_cert = requests.request('GET', auth_endpoint +
                                        '/certificates/signing').text
    except ConnectionRefused:
        log("Error connecting to keystone - skipping ca/signing cert setup",
            level=WARNING)
        return

    if signing_cert:
        log("Updating signing cert from keystone", level=DEBUG)
        signing_cert_path = os.path.join(certs_path, 'signing_certificate.pem')
        with open(signing_cert_path, 'w') as fd:
            fd.write(signing_cert)

        out = subprocess.check_output(['openssl', 'x509', '-in',
                                       signing_cert_path, '-pubkey'])
        p = subprocess.Popen(['certutil', '-A', '-d', certs_path, '-n',
                              'signing_cert', '-t', 'P,P,P'],
                             stdin=subprocess.PIPE)
        p.communicate(out)
    else:
        log("No signing cert available from keystone", level=DEBUG)


@hooks.hook('upgrade-charm',
            'config-changed')
@restart_on_change({'/etc/ceph/ceph.conf': ['radosgw'],
                    '/etc/haproxy/haproxy.cfg': ['haproxy']})
def config_changed():
    install_packages()
    CONFIGS.write_all()
    if not config('use-embedded-webserver'):
        status_set('maintenance', 'configuring apache')
        emit_apacheconf()
        install_www_scripts()
        apache_sites()
        apache_modules()
        apache_ports()
        apache_reload()

    for r_id in relation_ids('identity-service'):
        identity_changed(relid=r_id)


@hooks.hook('mon-relation-departed',
            'mon-relation-changed')
@restart_on_change({'/etc/ceph/ceph.conf': ['radosgw']})
def mon_relation():
    rq = ceph.get_create_rgw_pools_rq()
    if is_request_complete(rq, relation='mon'):
        log('Broker request complete', level=DEBUG)
        CONFIGS.write_all()
        key = relation_get('radosgw_key')
        if key:
            ceph.import_radosgw_key(key)
            restart()  # TODO figure out a better way todo this
    else:
        send_request_if_needed(rq, relation='mon')


@hooks.hook('gateway-relation-joined')
def gateway_relation():
    relation_set(hostname=unit_get('private-address'),
                 port=80)


def start():
    subprocess.call(['service', 'radosgw', 'start'])
    open_port(port=80)


def stop():
    subprocess.call(['service', 'radosgw', 'stop'])
    open_port(port=80)


def restart():
    subprocess.call(['service', 'radosgw', 'restart'])
    open_port(port=80)


@hooks.hook('identity-service-relation-joined')
def identity_joined(relid=None):
    if cmp_pkgrevno('radosgw', '0.55') < 0:
        log('Integration with keystone requires ceph >= 0.55')
        sys.exit(1)

    port = 80
    admin_url = '%s:%i/swift' % (canonical_url(None, ADMIN), port)
    internal_url = '%s:%s/swift/v1' % \
        (canonical_url(None, INTERNAL), port)
    public_url = '%s:%s/swift/v1' % \
        (canonical_url(None, PUBLIC), port)
    relation_set(service='swift',
                 region=config('region'),
                 public_url=public_url, internal_url=internal_url,
                 admin_url=admin_url,
                 requested_roles=config('operator-roles'),
                 relation_id=relid)

    if relid:
        for unit in related_units(relid):
            setup_keystone_certs(unit=unit, rid=relid)
    else:
        setup_keystone_certs()


@hooks.hook('identity-service-relation-changed')
@restart_on_change({'/etc/ceph/ceph.conf': ['radosgw']})
def identity_changed(relid=None):
    identity_joined(relid)
    CONFIGS.write_all()
    restart()


@hooks.hook('cluster-relation-changed',
            'cluster-relation-joined')
@restart_on_change({'/etc/haproxy/haproxy.cfg': ['haproxy']})
def cluster_changed():
    CONFIGS.write_all()
    for r_id in relation_ids('identity-service'):
        identity_joined(relid=r_id)


@hooks.hook('ha-relation-joined')
def ha_relation_joined():
    # Obtain the config values necessary for the cluster config. These
    # include multicast port and interface to bind to.
    corosync_bindiface = config('ha-bindiface')
    corosync_mcastport = config('ha-mcastport')
    vip = config('vip')
    if not vip:
        log('Unable to configure hacluster as vip not provided',
            level=ERROR)
        sys.exit(1)
    # Obtain resources
    # SWIFT_HA_RES = 'grp_swift_vips'
    resources = {
        'res_cephrg_haproxy': 'lsb:haproxy'
    }
    resource_params = {
        'res_cephrg_haproxy': 'op monitor interval="5s"'
    }

    vip_group = []
    for vip in vip.split():
        iface = get_iface_for_address(vip)
        if iface is not None:
            vip_key = 'res_cephrg_{}_vip'.format(iface)
            resources[vip_key] = 'ocf:heartbeat:IPaddr2'
            resource_params[vip_key] = (
                'params ip="{vip}" cidr_netmask="{netmask}"'
                ' nic="{iface}"'.format(vip=vip,
                                        iface=iface,
                                        netmask=get_netmask_for_address(vip))
            )
            vip_group.append(vip_key)

    if len(vip_group) >= 1:
        relation_set(groups={CEPHRG_HA_RES: ' '.join(vip_group)})

    init_services = {
        'res_cephrg_haproxy': 'haproxy'
    }
    clones = {
        'cl_cephrg_haproxy': 'res_cephrg_haproxy'
    }

    relation_set(init_services=init_services,
                 corosync_bindiface=corosync_bindiface,
                 corosync_mcastport=corosync_mcastport,
                 resources=resources,
                 resource_params=resource_params,
                 clones=clones)


@hooks.hook('ha-relation-changed')
def ha_relation_changed():
    clustered = relation_get('clustered')
    if clustered:
        log('Cluster configured, notifying other services and'
            'updating keystone endpoint configuration')
        # Tell all related services to start using
        # the VIP instead
        for r_id in relation_ids('identity-service'):
            identity_joined(relid=r_id)


if __name__ == '__main__':
    try:
        hooks.execute(sys.argv)
    except UnregisteredHookError as e:
        log('Unknown hook {} - skipping.'.format(e))
    set_os_workload_status(CONFIGS, REQUIRED_INTERFACES,
                           charm_func=check_optional_relations)<|MERGE_RESOLUTION|>--- conflicted
+++ resolved
@@ -24,10 +24,7 @@
     relation_set,
     log,
     DEBUG,
-<<<<<<< HEAD
-=======
     WARNING,
->>>>>>> 25921bdf
     ERROR,
     Hooks, UnregisteredHookError,
     status_set,
