--- conflicted
+++ resolved
@@ -1237,12 +1237,8 @@
             status_set('blocked',
                        'Waiting on {} to finish upgrading'.format(
                            mon_sorted_list[position - 1]))
-<<<<<<< HEAD
-            wait_on_previous_node(service='mon', 
+            wait_on_previous_node(service='mon',
                                   previous_node=mon_sorted_list[position - 1],
-=======
-            wait_on_previous_node(previous_node=mon_sorted_list[position - 1],
->>>>>>> ca504f18
                                   version=new_version)
             lock_and_roll(service='mon', my_name=my_name, version=new_version)
     except ValueError:
@@ -1316,20 +1312,12 @@
                     stop_timestamp)
 
 
-<<<<<<< HEAD
 def wait_on_previous_node(service, previous_node, version):
-=======
-def wait_on_previous_node(previous_node, version):
->>>>>>> ca504f18
     log("Previous node is: {}".format(previous_node))
 
     previous_node_finished = monitor_key_exists(
         'osd-upgrade',
-<<<<<<< HEAD
         "{}_{}_{}_done".format(service, previous_node, version))
-=======
-        "{}_{}_done".format(previous_node, version))
->>>>>>> ca504f18
 
     while previous_node_finished is False:
         log("{} is not finished. Waiting".format(previous_node))
@@ -1343,11 +1331,7 @@
         current_timestamp = time.time()
         previous_node_start_time = monitor_key_get(
             'osd-upgrade',
-<<<<<<< HEAD
             "{}_{}_{}_start".format(service, previous_node, version))
-=======
-            "{}_{}_start".format(previous_node, version))
->>>>>>> ca504f18
         if (current_timestamp - (10 * 60)) > previous_node_start_time:
             # Previous node is probably dead.  Lets move on
             if previous_node_start_time is not None:
@@ -1366,11 +1350,7 @@
             time.sleep(wait_time)
             previous_node_finished = monitor_key_exists(
                 'osd-upgrade',
-<<<<<<< HEAD
                 "{}_{}_{}_done".format(service, previous_node, version))
-=======
-                "{}_{}_done".format(previous_node, version))
->>>>>>> ca504f18
 
 
 def get_upgrade_position(osd_sorted_list, match_name):
@@ -1419,10 +1399,7 @@
                        'Waiting on {} to finish upgrading'.format(
                            osd_sorted_list[position - 1].name))
             wait_on_previous_node(
-<<<<<<< HEAD
                 service='osd',
-=======
->>>>>>> ca504f18
                 previous_node=osd_sorted_list[position - 1].name,
                 version=new_version)
             lock_and_roll(service='osd', my_name=my_name, version=new_version)
