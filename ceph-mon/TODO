--- conflicted
+++ resolved
@@ -7,14 +7,10 @@
 == Major ==
 
   * deploy more than 3 OSD hosts
-<<<<<<< HEAD
-  * deploy keys so that cephx can be used
-=======
   
 == Public Charm ==
 
   * cephx support
   * rel: remote OSD services (+bootstrap.osd keys for cephx)
   * rel: remote MON clients (+client keys for cephx)
-  * rel: RADOS gateway (+client key for cephx)
->>>>>>> 4df9a302
+  * rel: RADOS gateway (+client key for cephx)