--- conflicted
+++ resolved
@@ -3,10 +3,6 @@
 .testrepository
 .tox
 *.sw[nop]
-<<<<<<< HEAD
-*.pyc
-.idea
-=======
 .idea
 *.pyc
->>>>>>> f28112c7
+.idea