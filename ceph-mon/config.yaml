--- conflicted
+++ resolved
@@ -155,22 +155,17 @@
       order for this charm to function correctly, the privacy extension must be
       disabled and a non-temporary address must be configured/available on
       your network interface.
-<<<<<<< HEAD
-  nagios_context:
-    default: "juju"
-    type: string
-    description: |
-      Used by the nrpe-external-master subordinate charm.
-      A string that will be prepended to instance name to set the host name
-      in nagios. So for instance the hostname would be something like:
-          juju-myservice-0
-      If you're running multiple environments with the same services in them
-      this allows you to differentiate between them.
-=======
   sysctl:
     type: string
     default: ''
     description: |
       YAML-formatted associative array of sysctl key/value pairs to be set
       persistently e.g. '{ kernel.pid_max : 4194303 }'.
->>>>>>> 8f414098
+  nagios_context:
+    default: "juju"
+      Used by the nrpe-external-master subordinate charm.
+      A string that will be prepended to instance name to set the host name
+      in nagios. So for instance the hostname would be something like:
+          juju-myservice-0
+      If you're running multiple environments with the same services in them
+      this allows you to differentiate between them.