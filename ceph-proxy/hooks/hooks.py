#!/usr/bin/python

#
# Copyright 2012 Canonical Ltd.
#
# Authors:
#  Paul Collins <paul.collins@canonical.com>
#  James Page <james.page@ubuntu.com>
#

import glob
import os
import shutil
import sys

import ceph
from charmhelpers.core.hookenv import (
    log,
    DEBUG,
    ERROR,
    config,
    relation_ids,
    related_units,
    relation_get,
    relation_set,
    remote_unit,
    Hooks, UnregisteredHookError,
    service_name
)
from charmhelpers.core.host import (
    service_restart,
    umount,
    mkdir,
    cmp_pkgrevno
)
from charmhelpers.fetch import (
    apt_install,
    apt_update,
    filter_installed_packages,
    add_source
)
from charmhelpers.payload.execd import execd_preinstall
from charmhelpers.contrib.openstack.alternatives import install_alternative
from charmhelpers.contrib.network.ip import (
    get_ipv6_addr,
    format_ipv6_addr
)
<<<<<<< HEAD

from charmhelpers.core.sysctl import create as create_sysctl

=======
>>>>>>> 0b4ce22b
from utils import (
    render_template,
    get_public_addr,
    assert_charm_supports_ipv6
)
from ceph_broker import (
    process_requests
)

hooks = Hooks()


def install_upstart_scripts():
    # Only install upstart configurations for older versions
    if cmp_pkgrevno('ceph', "0.55.1") < 0:
        for x in glob.glob('files/upstart/*.conf'):
            shutil.copy(x, '/etc/init/')


@hooks.hook('install')
def install():
    execd_preinstall()
    add_source(config('source'), config('key'))
    apt_update(fatal=True)
    apt_install(packages=ceph.PACKAGES, fatal=True)
    install_upstart_scripts()


def emit_cephconf():
    cephcontext = {
        'auth_supported': config('auth-supported'),
        'mon_hosts': ' '.join(get_mon_hosts()),
        'fsid': config('fsid'),
        'old_auth': cmp_pkgrevno('ceph', "0.51") < 0,
        'osd_journal_size': config('osd-journal-size'),
        'use_syslog': str(config('use-syslog')).lower(),
        'ceph_public_network': config('ceph-public-network'),
        'ceph_cluster_network': config('ceph-cluster-network'),
    }

    if config('prefer-ipv6'):
        dynamic_ipv6_address = get_ipv6_addr()[0]
        if not config('ceph-public-network'):
            cephcontext['public_addr'] = dynamic_ipv6_address
        if not config('ceph-cluster-network'):
            cephcontext['cluster_addr'] = dynamic_ipv6_address

    # Install ceph.conf as an alternative to support
    # co-existence with other charms that write this file
    charm_ceph_conf = "/var/lib/charm/{}/ceph.conf".format(service_name())
    mkdir(os.path.dirname(charm_ceph_conf))
    with open(charm_ceph_conf, 'w') as cephconf:
        cephconf.write(render_template('ceph.conf', cephcontext))
    install_alternative('ceph.conf', '/etc/ceph/ceph.conf',
                        charm_ceph_conf, 100)

JOURNAL_ZAPPED = '/var/lib/ceph/journal_zapped'


@hooks.hook('config-changed')
def config_changed():
    if config('prefer-ipv6'):
        assert_charm_supports_ipv6()

    log('Monitor hosts are ' + repr(get_mon_hosts()))

    # Pre-flight checks
    if not config('fsid'):
        log('No fsid supplied, cannot proceed.', level=ERROR)
        sys.exit(1)
    if not config('monitor-secret'):
        log('No monitor-secret supplied, cannot proceed.', level=ERROR)
        sys.exit(1)
    if config('osd-format') not in ceph.DISK_FORMATS:
        log('Invalid OSD disk format configuration specified', level=ERROR)
        sys.exit(1)

    sysctl_dict = config('sysctl')
    if sysctl_dict:
        create_sysctl(sysctl_dict, '/etc/sysctl.d/50-ceph-charm.conf')

    emit_cephconf()

    e_mountpoint = config('ephemeral-unmount')
    if e_mountpoint and ceph.filesystem_mounted(e_mountpoint):
        umount(e_mountpoint)

    osd_journal = config('osd-journal')
    if (osd_journal and not os.path.exists(JOURNAL_ZAPPED)
            and os.path.exists(osd_journal)):
        ceph.zap_disk(osd_journal)
        with open(JOURNAL_ZAPPED, 'w') as zapped:
            zapped.write('DONE')

    # Support use of single node ceph
    if (not ceph.is_bootstrapped() and int(config('monitor-count')) == 1):
        ceph.bootstrap_monitor_cluster(config('monitor-secret'))
        ceph.wait_for_bootstrap()

    if ceph.is_bootstrapped():
        for dev in get_devices():
            ceph.osdize(dev, config('osd-format'), config('osd-journal'),
                        reformat_osd(), config('ignore-device-errors'))
        ceph.start_osds(get_devices())


def get_mon_hosts():
    hosts = []
    addr = get_public_addr()
    hosts.append('{}:6789'.format(format_ipv6_addr(addr) or addr))

    for relid in relation_ids('mon'):
        for unit in related_units(relid):
            addr = relation_get('ceph-public-address', unit, relid)
            if addr is not None:
                hosts.append('{}:6789'.format(
                    format_ipv6_addr(addr) or addr))

    hosts.sort()
    return hosts


def reformat_osd():
    if config('osd-reformat'):
        return True
    else:
        return False


def get_devices():
    if config('osd-devices'):
        return config('osd-devices').split(' ')
    else:
        return []


@hooks.hook('mon-relation-joined')
def mon_relation_joined():
    for relid in relation_ids('mon'):
        relation_set(relation_id=relid,
                     relation_settings={'ceph-public-address':
                                        get_public_addr()})


@hooks.hook('mon-relation-departed',
            'mon-relation-changed')
def mon_relation():
    emit_cephconf()

    moncount = int(config('monitor-count'))
    if len(get_mon_hosts()) >= moncount:
        ceph.bootstrap_monitor_cluster(config('monitor-secret'))
        ceph.wait_for_bootstrap()
        for dev in get_devices():
            ceph.osdize(dev, config('osd-format'), config('osd-journal'),
                        reformat_osd(), config('ignore-device-errors'))
        ceph.start_osds(get_devices())
        notify_osds()
        notify_radosgws()
        notify_client()
    else:
        log('Not enough mons ({}), punting.'
            .format(len(get_mon_hosts())))


def notify_osds():
    for relid in relation_ids('osd'):
        osd_relation(relid)


def notify_radosgws():
    for relid in relation_ids('radosgw'):
        radosgw_relation(relid)


def notify_client():
    for relid in relation_ids('client'):
        client_relation_joined(relid)


def upgrade_keys():
    ''' Ceph now required mon allow rw for pool creation '''
    if len(relation_ids('radosgw')) > 0:
        ceph.upgrade_key_caps('client.radosgw.gateway',
                              ceph._radosgw_caps)
    for relid in relation_ids('client'):
        units = related_units(relid)
        if len(units) > 0:
            service_name = units[0].split('/')[0]
            ceph.upgrade_key_caps('client.{}'.format(service_name),
                                  ceph._default_caps)


@hooks.hook('osd-relation-joined')
def osd_relation(relid=None):
    if ceph.is_quorum():
        log('mon cluster in quorum - providing fsid & keys')
        data = {
            'fsid': config('fsid'),
            'osd_bootstrap_key': ceph.get_osd_bootstrap_key(),
            'auth': config('auth-supported'),
            'ceph-public-address': get_public_addr(),
        }
        relation_set(relation_id=relid,
                     relation_settings=data)
    else:
        log('mon cluster not in quorum - deferring fsid provision')


@hooks.hook('radosgw-relation-joined')
def radosgw_relation(relid=None):
    # Install radosgw for admin tools
    apt_install(packages=filter_installed_packages(['radosgw']))
    if ceph.is_quorum():
        log('mon cluster in quorum - providing radosgw with keys')
        data = {
            'fsid': config('fsid'),
            'radosgw_key': ceph.get_radosgw_key(),
            'auth': config('auth-supported'),
            'ceph-public-address': get_public_addr(),
        }
        relation_set(relation_id=relid,
                     relation_settings=data)
    else:
        log('mon cluster not in quorum - deferring key provision')


@hooks.hook('client-relation-joined')
def client_relation_joined(relid=None):
    if ceph.is_quorum():
        log('mon cluster in quorum - providing client with keys')
        service_name = None
        if relid is None:
            units = [remote_unit()]
            service_name = units[0].split('/')[0]
        else:
            units = related_units(relid)
            if len(units) > 0:
                service_name = units[0].split('/')[0]

        if service_name is not None:
            data = {'key': ceph.get_named_key(service_name),
                    'auth': config('auth-supported'),
                    'ceph-public-address': get_public_addr()}
            relation_set(relation_id=relid,
                         relation_settings=data)

        client_relation_changed(relid=relid)
    else:
        log('mon cluster not in quorum - deferring key provision')


@hooks.hook('client-relation-changed')
def client_relation_changed(relid=None):
    """Process broker requests from ceph client relations."""
    if ceph.is_quorum():
        settings = relation_get(rid=relid)
        if 'broker_req' in settings:
            if not ceph.is_leader():
                log("Not leader - ignoring broker request", level=DEBUG)
            else:
                rsp = process_requests(settings['broker_req'])
                relation_set(relation_id=relid,
                             relation_settings={'broker_rsp': rsp})
    else:
        log('mon cluster not in quorum', level=DEBUG)


@hooks.hook('upgrade-charm')
def upgrade_charm():
    emit_cephconf()
    apt_install(packages=filter_installed_packages(ceph.PACKAGES), fatal=True)
    install_upstart_scripts()
    ceph.update_monfs()
    upgrade_keys()
    mon_relation_joined()


@hooks.hook('start')
def start():
    # In case we're being redeployed to the same machines, try
    # to make sure everything is running as soon as possible.
    service_restart('ceph-mon-all')
    if ceph.is_bootstrapped():
        ceph.start_osds(get_devices())


if __name__ == '__main__':
    try:
        hooks.execute(sys.argv)
    except UnregisteredHookError as e:
        log('Unknown hook {} - skipping.'.format(e))<|MERGE_RESOLUTION|>--- conflicted
+++ resolved
@@ -45,12 +45,9 @@
     get_ipv6_addr,
     format_ipv6_addr
 )
-<<<<<<< HEAD
 
 from charmhelpers.core.sysctl import create as create_sysctl
 
-=======
->>>>>>> 0b4ce22b
 from utils import (
     render_template,
     get_public_addr,
