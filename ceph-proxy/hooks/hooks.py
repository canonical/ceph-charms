--- conflicted
+++ resolved
@@ -157,16 +157,9 @@
 
         ceph.wait_for_quorum()
         for dev in utils.config_get('osd-devices').split(' '):
-<<<<<<< HEAD
             osdize(dev)
         subprocess.call(['udevadm', 'trigger',
                          '--subsystem-match=block', '--action=add'])
-
-        for peer in get_mon_addresses():
-            ceph.add_bootstrap_hint(peer)
-=======
-            osdize_and_activate(dev)
->>>>>>> 955a194e
     else:
         utils.juju_log('INFO',
                        'Not enough mons ({}), punting.'.format(
